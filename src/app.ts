--- conflicted
+++ resolved
@@ -5,11 +5,8 @@
 import HTTPS from 'https';
 import _ from 'lodash';
 import { socket } from 'zeromq';
-<<<<<<< HEAD
 import moment from 'moment';
-=======
 import fs from 'fs';
->>>>>>> 9250de00
 import request from 'request';
 
 export const enum MessageTypes {
@@ -76,27 +73,26 @@
   };
 
   stop = (callback: ((error: Error) => void)) => {
-<<<<<<< HEAD
-    if (this.httpServer) {
-      this.httpServer.close((error: Error) => {
-        if (!error) {
-          const logObject: ILog = {
-            type: LogTypes.SERVER,
-            message: 'STOP',
-            date: moment().format('YYYY/MM/DD HH:mm:ss'),
-            matched: true, // TODO: Do we need this field?
-          };
-          this.socketLogs.send(JSON.stringify(logObject));
-          this.socket.send(MessageTypes.STOP);
-        }
-        callback(error);
-      });
-    }
+    const afterStop = (error: Error) => {
+      if (!error) {
+        const logObject: ILog = {
+          type: LogTypes.SERVER,
+          message: 'STOP',
+          date: moment().format('YYYY/MM/DD HH:mm:ss'),
+          matched: true, // TODO: Do we need this field?
+        };
+        this.socketLogs.send(JSON.stringify(logObject));
+        this.socket.send(MessageTypes.STOP);
+      }
+      callback(error);
+    };
+
+    if (this.httpServer) this.httpServer.close(afterStop);
+    if (this.sslServer) this.sslServer.close(afterStop);
   };
 
   start = (callback: ((error: Error) => void)) => {
-    this.httpServer = this.express.listen(this.port, (error: Error) => {
-      console.log('​App -> start -> this.port', this.port);
+    const afterStart = (error: Error) => {
       if (!error) {
         const logObject: ILog = {
           type: LogTypes.SERVER,
@@ -107,20 +103,6 @@
         this.socketLogs.send(JSON.stringify(logObject));
         this.socket.send(MessageTypes.RESTART);
       }
-=======
-    const afterStop = (error: Error) => {
-      if (!error) this.socket.send(MessageTypes.STOP);
-      callback(error);
-    };
-
-    if (this.httpServer) this.httpServer.close(afterStop);
-    if (this.sslServer) this.sslServer.close(afterStop);
-  };
-
-  start = (callback: ((error: Error) => void)) => {
-    const afterStart = (error: Error) => {
-      if (!error) this.socket.send(MessageTypes.RESTART);
->>>>>>> 9250de00
       callback(error);
     };
 
@@ -136,12 +118,7 @@
   };
 
   restart = (callback: ((error: Error) => void)) => {
-<<<<<<< HEAD
-    console.log('​App -> restart -> restart', 'restart');
-    if (this.httpServer) this.stop(() => this.start(this.handleError));
-=======
     if (this.httpServer || this.sslServer) this.stop(() => this.start(this.handleError));
->>>>>>> 9250de00
     else this.start(this.handleError);
   };
 
