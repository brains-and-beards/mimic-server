--- conflicted
+++ resolved
@@ -5,11 +5,8 @@
 import HTTPS from 'https';
 import _ from 'lodash';
 import { socket } from 'zeromq';
-<<<<<<< HEAD
 import fs from 'fs';
-=======
 import request from 'request';
->>>>>>> 2e0912d5
 
 export const enum MessageTypes {
   STOP,
