--- conflicted
+++ resolved
@@ -20,35 +20,25 @@
     expect(parsedHost).toEqual(expected);
   });
   it('WWW test', async () => {
-<<<<<<< HEAD
-    const url = 'www.youtube.com/watch?v=ClkQA2Lb_iE';
-    const expected = 'youtube.com';
-=======
     const url = "www.youtube.com/watch?v=ClkQA2Lb_iE";
     const expected = 'www.youtube.com';
->>>>>>> a531c28a
     const parsedHost = parseHost(url);
     expect(parsedHost).toEqual(expected);
   });
   it('FTP test', async () => {
-<<<<<<< HEAD
-    const url = 'ftps://ftp.websitename.com/dir/file.txt';
-    const expected = 'websitename.com';
-=======
     const url = "ftps://ftp.websitename.com/dir/file.txt";
     const expected = 'ftp.websitename.com';
->>>>>>> a531c28a
     const parsedHost = parseHost(url);
     expect(parsedHost).toEqual(expected);
   });
   it('Missing HTTP test', async () => {
-    const url = 'example.com?param=value';
+    const url = "example.com?param=value";
     const expected = 'example.com';
     const parsedHost = parseHost(url);
     expect(parsedHost).toEqual(expected);
   });
   it('// test', async () => {
-    const url = '//youtube.com/watch?v=ClkQA2Lb_iE';
+    const url = "//youtube.com/watch?v=ClkQA2Lb_iE";
     const expected = 'youtube.com';
     const parsedHost = parseHost(url);
     expect(parsedHost).toEqual(expected);
