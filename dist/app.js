--- conflicted
+++ resolved
@@ -5,18 +5,13 @@
 Object.defineProperty(exports, "__esModule", { value: true });
 /* tslint:disable:no-console */
 const express_1 = __importDefault(require("express"));
-<<<<<<< HEAD
+const body_parser_1 = __importDefault(require("body-parser"));
 const http_1 = __importDefault(require("http"));
 const https_1 = __importDefault(require("https"));
 const lodash_1 = __importDefault(require("lodash"));
 const zeromq_1 = require("zeromq");
 const fs_1 = __importDefault(require("fs"));
-=======
-const body_parser_1 = __importDefault(require("body-parser"));
-const lodash_1 = __importDefault(require("lodash"));
-const zeromq_1 = require("zeromq");
 const request_1 = __importDefault(require("request"));
->>>>>>> 2e0912d5
 class App {
     constructor(config) {
         this.isListening = () => {
