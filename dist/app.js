--- conflicted
+++ resolved
@@ -8,11 +8,8 @@
 const body_parser_1 = __importDefault(require("body-parser"));
 const lodash_1 = __importDefault(require("lodash"));
 const zeromq_1 = require("zeromq");
-<<<<<<< HEAD
 const moment_1 = __importDefault(require("moment"));
-=======
 const request_1 = __importDefault(require("request"));
->>>>>>> 2e0912d5
 class App {
     constructor(config) {
         this.port = process.env.PORT || 3000; // TODO: get port from the config file
@@ -152,9 +149,7 @@
     }
     addMissedRouteHandler() {
         this.express.use('/', (req, res, next) => {
-<<<<<<< HEAD
-            const statusCode = 404; // TODO: Change it
-            const logObject = {
+            const requestLog = {
                 method: req.method,
                 path: req.path,
                 body: req.body,
@@ -163,42 +158,62 @@
                 host: req.hostname,
                 date: moment_1.default().format('YYYY/MM/DD HH:mm:ss'),
                 port: parseInt(this.port.toString(), 10),
-                statusCode,
                 query: req.query,
                 type: 1 /* REQUEST */,
             };
-            const response = this.handleUnmocked(req, logObject);
-            res.status(404).send(response);
-        });
-    }
-    handleUnmocked(req, log) {
-        // TODO: Log an unmocked request
-        this.socketLogs.send(JSON.stringify(log));
-        // TODO: return a forwarded response from the real API server
-        return 'TODO: get a response from the origin API';
-=======
-            const response = this.forwardRequest(req, res);
+            this.socketLogs.send(JSON.stringify(requestLog));
+            const [projectName] = req.originalUrl.split('/');
+            const project = lodash_1.default.find(this.config.entities.projects, proj => proj.name === projectName);
+            if (project && project.fallbackUrlPrefix) {
+                const response = this.forwardRequest(req, res);
+            }
+            else {
+                const responseLog = {
+                    statusCode: 200,
+                    path: req.path,
+                    method: req.method,
+                    protocol: req.protocol,
+                    host: req.hostname,
+                    port: parseInt(this.port.toString(), 10),
+                    matched: true,
+                    type: 2 /* RESPONSE */,
+                    date: moment_1.default().format('YYYY/MM/DD HH:mm:ss'),
+                };
+                this.socketLogs.send(JSON.stringify(responseLog));
+                res.status(200).send('RESPONSE'); // TODO: Add mock response
+            }
         });
     }
     getForwardingOptions(req) {
         const [_unused, projectName, ...localPath] = req.originalUrl.split('/');
         const project = lodash_1.default.find(this.config.entities.projects, proj => proj.name === projectName);
         const { domain, path, port } = project.fallbackUrlPrefix;
+        const url = `http://${domain}:${port}${path}/${localPath.join('/')}`;
         return {
             headers: Object.assign({}, req.headers, { host: domain }),
             method: req.method,
             body: req.body,
-            url: `http://${domain}:${port}${path}/${localPath.join('/')}`,
+            url,
         };
     }
     forwardRequest(req, responseStream) {
         const options = this.getForwardingOptions(req);
         request_1.default(options)
-            .on('response', response => {
-            // TODO Log the response
+            .on('response', (response) => {
+            const logObject = {
+                path: req.path,
+                method: req.method,
+                matched: true,
+                date: moment_1.default().format('YYYY/MM/DD HH:mm:ss'),
+                statusCode: response.statusCode,
+                type: 2 /* RESPONSE */,
+                protocol: req.protocol,
+                host: req.hostname,
+                port: parseInt(this.port.toString(), 10),
+            };
+            this.socketLogs.send(JSON.stringify(logObject));
         })
             .pipe(responseStream);
->>>>>>> 2e0912d5
     }
 }
 exports.default = App;
